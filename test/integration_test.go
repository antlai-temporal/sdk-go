// Copyright (c) 2017 Uber Technologies, Inc.
//
// Permission is hereby granted, free of charge, to any person obtaining a copy
// of this software and associated documentation files (the "Software"), to deal
// in the Software without restriction, including without limitation the rights
// to use, copy, modify, merge, publish, distribute, sublicense, and/or sell
// copies of the Software, and to permit persons to whom the Software is
// furnished to do so, subject to the following conditions:
//
// The above copyright notice and this permission notice shall be included in
// all copies or substantial portions of the Software.
//
// THE SOFTWARE IS PROVIDED "AS IS", WITHOUT WARRANTY OF ANY KIND, EXPRESS OR
// IMPLIED, INCLUDING BUT NOT LIMITED TO THE WARRANTIES OF MERCHANTABILITY,
// FITNESS FOR A PARTICULAR PURPOSE AND NONINFRINGEMENT. IN NO EVENT SHALL THE
// AUTHORS OR COPYRIGHT HOLDERS BE LIABLE FOR ANY CLAIM, DAMAGES OR OTHER
// LIABILITY, WHETHER IN AN ACTION OF CONTRACT, TORT OR OTHERWISE, ARISING FROM,
// OUT OF OR IN CONNECTION WITH THE SOFTWARE OR THE USE OR OTHER DEALINGS IN
// THE SOFTWARE.

package test

import (
	"context"
	"fmt"
	"net"
	"strings"
	"testing"
	"time"

	"github.com/pborman/uuid"
	"github.com/stretchr/testify/require"
	"github.com/stretchr/testify/suite"
	"go.temporal.io/temporal"
	"go.temporal.io/temporal/.gen/go/shared"
	"go.temporal.io/temporal/client"
	"go.temporal.io/temporal/worker"
	"go.temporal.io/temporal/workflow"
	"go.uber.org/goleak"
	"go.uber.org/zap"
)

type IntegrationTestSuite struct {
	*require.Assertions
	suite.Suite
	config       Config
	rpcClient    *rpcClient
	libClient    client.Client
	activities   *Activities
	workflows    *Workflows
	worker       worker.Worker
	seq          int64
	taskListName string
}

const (
	ctxTimeout                 = 15 * time.Second
	domainName                 = "integration-test-domain"
	domainCacheRefreshInterval = 20 * time.Second
)

func TestIntegrationSuite(t *testing.T) {
	suite.Run(t, new(IntegrationTestSuite))
}

// waitForTCP waits until target tcp address is available.
func waitForTCP(timeout time.Duration, addr string) error {
	var d net.Dialer
	ctx, cancel := context.WithTimeout(context.Background(), timeout)
	defer cancel()

	for {
		select {
		case <-ctx.Done():
			return fmt.Errorf("failed to wait until %s: %v", addr, ctx.Err())
		default:
			conn, err := d.DialContext(ctx, "tcp", addr)
			if err != nil {
				continue
			}
			_ = conn.Close()
			return nil
		}
	}
}

func (ts *IntegrationTestSuite) SetupSuite() {
	ts.Assertions = require.New(ts.T())
	ts.config = newConfig()
	ts.activities = newActivities()
	ts.workflows = &Workflows{}
	ts.Nil(waitForTCP(time.Minute, ts.config.ServiceAddr))
	rpcClient, err := newRPCClient(ts.config.ServiceName, ts.config.ServiceAddr)
	ts.NoError(err)
	ts.rpcClient = rpcClient
	ts.libClient = client.NewClient(ts.rpcClient.Interface, domainName, &client.Options{})
	ts.registerDomain()
}

func (ts *IntegrationTestSuite) TearDownSuite() {
	ts.Assertions = require.New(ts.T())
	ts.rpcClient.Close()
<<<<<<< HEAD
	// sleep for a while to allow the pollers to shutdown
	// then assert that there are no lingering go routines
	time.Sleep(1 * time.Minute)
	// https://github.com/uber-go/cadence-client/issues/739
	goleak.VerifyNoLeaks(ts.T(), goleak.IgnoreTopFunction("go.temporal.io/temporal/internal.(*coroutineState).initialYield"))
=======

	// allow the pollers to shut down, and ensure there are no goroutine leaks.
	// this will wait for up to 1 minute for leaks to subside, but exit relatively quickly if possible.
	max := time.After(time.Minute)
	var last error
	for {
		select {
		case <-max:
			if last != nil {
				ts.NoError(last)
				return
			} else {
				ts.FailNow("leaks timed out but no error, should be impossible")
			}
		case <-time.After(time.Second):
			// https://github.com/uber-go/cadence-client/issues/739
			last = goleak.FindLeaks(goleak.IgnoreTopFunction("go.uber.org/cadence/internal.(*coroutineState).initialYield"))
			if last == nil {
				// no leak, done waiting
				return
			}
			// else wait for another check or the timeout (which will record the latest error)
		}
	}
>>>>>>> 05e8471d
}

func (ts *IntegrationTestSuite) SetupTest() {
	ts.seq++
	ts.activities.clearInvoked()
	ts.taskListName = fmt.Sprintf("tl-%v", ts.seq)
	logger, err := zap.NewDevelopment()
	ts.NoError(err)
	ts.worker = worker.New(ts.rpcClient.Interface, domainName, ts.taskListName, worker.Options{
		DisableStickyExecution: ts.config.IsStickyOff,
		Logger:                 logger,
	})
	ts.registerWorkflowsAndActivities(ts.worker)
	ts.Nil(ts.worker.Start())
}

func (ts *IntegrationTestSuite) TearDownTest() {
	ts.worker.Stop()
}

func (ts *IntegrationTestSuite) TestBasic() {
	var expected []string
	err := ts.executeWorkflow("test-basic", ts.workflows.Basic, &expected)
	ts.NoError(err)
	ts.EqualValues(expected, ts.activities.invoked())
}

func (ts *IntegrationTestSuite) TestActivityRetryOnError() {
	var expected []string
	err := ts.executeWorkflow("test-activity-retry-on-error", ts.workflows.ActivityRetryOnError, &expected)
	ts.NoError(err)
	ts.EqualValues(expected, ts.activities.invoked())
}

func (ts *IntegrationTestSuite) TestActivityRetryOnTimeoutStableError() {
	var expected []string
	err := ts.executeWorkflow("test-activity-retry-on-timeout-stable-error", ts.workflows.RetryTimeoutStableErrorWorkflow, &expected)
	ts.Nil(err)
}

func (ts *IntegrationTestSuite) TestActivityRetryOptionsChange() {
	var expected []string
	err := ts.executeWorkflow("test-activity-retry-options-change", ts.workflows.ActivityRetryOptionsChange, &expected)
	ts.NoError(err)
	ts.EqualValues(expected, ts.activities.invoked())
}

func (ts *IntegrationTestSuite) TestActivityRetryOnStartToCloseTimeout() {
	var expected []string
	err := ts.executeWorkflow(
		"test-activity-retry-on-start2close-timeout",
		ts.workflows.ActivityRetryOnTimeout,
		&expected,
		shared.TimeoutTypeStartToClose)

	ts.NoError(err)
	ts.EqualValues(expected, ts.activities.invoked())
}

func (ts *IntegrationTestSuite) TestActivityRetryOnHBTimeout() {
	var expected []string
	err := ts.executeWorkflow("test-activity-retry-on-hbtimeout", ts.workflows.ActivityRetryOnHBTimeout, &expected)
	ts.NoError(err)
	ts.EqualValues(expected, ts.activities.invoked())
}

func (ts *IntegrationTestSuite) TestContinueAsNew() {
	var result int
	err := ts.executeWorkflow("test-continueasnew", ts.workflows.ContinueAsNew, &result, 4, ts.taskListName)
	ts.NoError(err)
	ts.Equal(999, result)
}

func (ts *IntegrationTestSuite) TestContinueAsNewCarryOver() {
	var result string
	startOptions := ts.startWorkflowOptions("test-continueasnew-carryover")
	startOptions.Memo = map[string]interface{}{
		"memoKey": "memoVal",
	}
	startOptions.SearchAttributes = map[string]interface{}{
		"CustomKeywordField": "searchAttr",
	}
	err := ts.executeWorkflowWithOption(startOptions, ts.workflows.ContinueAsNewWithOptions, &result, 4, ts.taskListName)
	ts.NoError(err)
	ts.Equal("memoVal,searchAttr", result)
}

func (ts *IntegrationTestSuite) TestCancellation() {
	ctx, cancel := context.WithTimeout(context.Background(), ctxTimeout)
	defer cancel()
	run, err := ts.libClient.ExecuteWorkflow(ctx,
		ts.startWorkflowOptions("test-cancellation"), ts.workflows.Basic)
	ts.NoError(err)
	ts.NotNil(run)
	ts.Nil(ts.libClient.CancelWorkflow(ctx, "test-cancellation", run.GetRunID()))
	err = run.Get(ctx, nil)
	ts.Error(err)
	_, ok := err.(*temporal.CanceledError)
	ts.True(ok)
}

func (ts *IntegrationTestSuite) TestStackTraceQuery() {
	ctx, cancel := context.WithTimeout(context.Background(), ctxTimeout)
	defer cancel()
	run, err := ts.libClient.ExecuteWorkflow(ctx,
		ts.startWorkflowOptions("test-stack-trace-query"), ts.workflows.Basic)
	ts.NoError(err)
	value, err := ts.libClient.QueryWorkflow(ctx, "test-stack-trace-query", run.GetRunID(), "__stack_trace")
	ts.NoError(err)
	ts.NotNil(value)
	var trace string
	ts.Nil(value.Get(&trace))
	ts.True(strings.Contains(trace, "go.temporal.io/temporal/test.(*Workflows).Basic"))
}

func (ts *IntegrationTestSuite) TestWorkflowIDReuseRejectDuplicate() {
	var result string
	err := ts.executeWorkflow(
		"test-workflowidreuse-reject-duplicate",
		ts.workflows.IDReusePolicy,
		&result,
		uuid.New(),
		client.WorkflowIDReusePolicyRejectDuplicate,
		false,
		false,
	)
	ts.Error(err)
	gerr, ok := err.(*workflow.GenericError)
	ts.True(ok)
	ts.True(strings.Contains(gerr.Error(), "WorkflowExecutionAlreadyStartedError"))
}

func (ts *IntegrationTestSuite) TestWorkflowIDReuseAllowDuplicateFailedOnly1() {
	var result string
	err := ts.executeWorkflow(
		"test-workflowidreuse-reject-duplicate-failed-only1",
		ts.workflows.IDReusePolicy,
		&result,
		uuid.New(),
		client.WorkflowIDReusePolicyAllowDuplicateFailedOnly,
		false,
		false,
	)
	ts.Error(err)
	gerr, ok := err.(*workflow.GenericError)
	ts.True(ok)
	ts.True(strings.Contains(gerr.Error(), "WorkflowExecutionAlreadyStartedError"))
}

func (ts *IntegrationTestSuite) TestWorkflowIDReuseAllowDuplicateFailedOnly2() {
	var result string
	err := ts.executeWorkflow(
		"test-workflowidreuse-reject-duplicate-failed-only2",
		ts.workflows.IDReusePolicy,
		&result,
		uuid.New(),
		client.WorkflowIDReusePolicyAllowDuplicateFailedOnly,
		false,
		true,
	)
	ts.NoError(err)
	ts.Equal("WORLD", result)
}

func (ts *IntegrationTestSuite) TestWorkflowIDReuseAllowDuplicate() {
	var result string
	err := ts.executeWorkflow(
		"test-workflowidreuse-allow-duplicate",
		ts.workflows.IDReusePolicy,
		&result,
		uuid.New(),
		client.WorkflowIDReusePolicyAllowDuplicate,
		false,
		false,
	)
	ts.NoError(err)
	ts.Equal("HELLOWORLD", result)
}

func (ts *IntegrationTestSuite) TestChildWFRetryOnError() {
	err := ts.executeWorkflow("test-childwf-retry-on-error", ts.workflows.ChildWorkflowRetryOnError, nil)
	ts.Error(err)
	ts.EqualValues([]string{"toUpper", "toUpper", "toUpper"}, ts.activities.invoked())
}

func (ts *IntegrationTestSuite) TestChildWFRetryOnTimeout() {
	err := ts.executeWorkflow("test-childwf-retry-on-timeout", ts.workflows.ChildWorkflowRetryOnTimeout, nil)
	ts.Error(err)
	ts.EqualValues([]string{"sleep", "sleep", "sleep"}, ts.activities.invoked())
}

func (ts *IntegrationTestSuite) TestChildWFWithMemoAndSearchAttributes() {
	var result string
	err := ts.executeWorkflow("test-childwf-success-memo-searchAttr", ts.workflows.ChildWorkflowSuccess, &result)
	ts.NoError(err)
	ts.EqualValues([]string{"getMemoAndSearchAttr"}, ts.activities.invoked())
	ts.Equal("memoVal, searchAttrVal", result)
}

func (ts *IntegrationTestSuite) TestChildWFWithParentClosePolicyTerminate() {
	var childWorkflowID string
	err := ts.executeWorkflow("test-childwf-parent-close-policy", ts.workflows.ChildWorkflowSuccessWithParentClosePolicyTerminate, &childWorkflowID)
	ts.NoError(err)
	resp, err := ts.libClient.DescribeWorkflowExecution(context.Background(), childWorkflowID, "")
	ts.NoError(err)
	ts.True(resp.WorkflowExecutionInfo.GetCloseTime() > 0)
}

func (ts *IntegrationTestSuite) TestChildWFWithParentClosePolicyAbandon() {
	var childWorkflowID string
	err := ts.executeWorkflow("test-childwf-parent-close-policy", ts.workflows.ChildWorkflowSuccessWithParentClosePolicyAbandon, &childWorkflowID)
	ts.NoError(err)
	resp, err := ts.libClient.DescribeWorkflowExecution(context.Background(), childWorkflowID, "")
	ts.NoError(err)
	ts.True(resp.WorkflowExecutionInfo.GetCloseTime() == 0)
}

func (ts *IntegrationTestSuite) TestActivityCancelUsingReplay() {
	logger, err := zap.NewDevelopment()
	workflow.RegisterWithOptions(ts.workflows.ActivityCancelRepro, workflow.RegisterOptions{DisableAlreadyRegisteredCheck: true})
	err = worker.ReplayPartialWorkflowHistoryFromJSONFile(logger, "fixtures/activity.cancel.sm.repro.json", 12)
	ts.NoError(err)
}

func (ts *IntegrationTestSuite) TestActivityCancelRepro() {
	var expected []string
	err := ts.executeWorkflow("test-activity-cancel-sm", ts.workflows.ActivityCancelRepro, &expected)
	ts.NoError(err)
	ts.EqualValues(expected, ts.activities.invoked())
}

func (ts *IntegrationTestSuite) TestLargeQueryResultError() {
	ctx, cancel := context.WithTimeout(context.Background(), ctxTimeout)
	defer cancel()
	run, err := ts.libClient.ExecuteWorkflow(ctx,
		ts.startWorkflowOptions("test-large-query-error"), ts.workflows.LargeQueryResultWorkflow)
	ts.Nil(err)
	value, err := ts.libClient.QueryWorkflow(ctx, "test-large-query-error", run.GetRunID(), "large_query")
	ts.Error(err)

	queryErr, ok := err.(*shared.QueryFailedError)
	ts.True(ok)
	ts.Equal("query result size (3000000) exceeds limit (2000000)", queryErr.Message)
	ts.Nil(value)
}

func (ts *IntegrationTestSuite) registerDomain() {
	client := client.NewDomainClient(ts.rpcClient.Interface, &client.Options{})
	ctx, cancel := context.WithTimeout(context.Background(), ctxTimeout)
	defer cancel()
	name := domainName
	retention := int32(1)
	err := client.Register(ctx, &shared.RegisterDomainRequest{
		Name:                                   &name,
		WorkflowExecutionRetentionPeriodInDays: &retention,
	})
	if err != nil {
		if _, ok := err.(*shared.DomainAlreadyExistsError); ok {
			return
		}
	}
	ts.NoError(err)
	time.Sleep(domainCacheRefreshInterval) // wait for domain cache refresh on temporal-server
	// bellow is used to guarantee domain is ready
	var dummyReturn string
	err = ts.executeWorkflow("test-domain-exist", ts.workflows.SimplestWorkflow, &dummyReturn)
	numOfRetry := 20
	for err != nil && numOfRetry >= 0 {
		if _, ok := err.(*shared.EntityNotExistsError); ok {
			time.Sleep(domainCacheRefreshInterval)
			err = ts.executeWorkflow("test-domain-exist", ts.workflows.SimplestWorkflow, &dummyReturn)
		} else {
			break
		}
		numOfRetry--
	}
}

// executeWorkflow executes a given workflow and waits for the result
func (ts *IntegrationTestSuite) executeWorkflow(
	wfID string, wfFunc interface{}, retValPtr interface{}, args ...interface{}) error {
	options := ts.startWorkflowOptions(wfID)
	return ts.executeWorkflowWithOption(options, wfFunc, retValPtr, args...)
}

func (ts *IntegrationTestSuite) executeWorkflowWithOption(
	options client.StartWorkflowOptions, wfFunc interface{}, retValPtr interface{}, args ...interface{}) error {
	ctx, cancel := context.WithTimeout(context.Background(), ctxTimeout)
	defer cancel()
	run, err := ts.libClient.ExecuteWorkflow(ctx, options, wfFunc, args...)
	if err != nil {
		return err
	}
	err = run.Get(ctx, retValPtr)
	if ts.config.Debug {
		iter := ts.libClient.GetWorkflowHistory(ctx, options.ID, run.GetRunID(), false, shared.HistoryEventFilterTypeAllEvent)
		for iter.HasNext() {
			event, err1 := iter.Next()
			if err1 != nil {
				break
			}
			fmt.Println(event.String())
		}
	}
	return err
}

func (ts *IntegrationTestSuite) startWorkflowOptions(wfID string) client.StartWorkflowOptions {
	return client.StartWorkflowOptions{
		ID:                              wfID,
		TaskList:                        ts.taskListName,
		ExecutionStartToCloseTimeout:    15 * time.Second,
		DecisionTaskStartToCloseTimeout: time.Second,
		WorkflowIDReusePolicy:           client.WorkflowIDReusePolicyAllowDuplicate,
	}
}

func (ts *IntegrationTestSuite) registerWorkflowsAndActivities(w worker.Worker) {
	ts.workflows.register(w)
	ts.activities.register(w)
}<|MERGE_RESOLUTION|>--- conflicted
+++ resolved
@@ -100,14 +100,6 @@
 func (ts *IntegrationTestSuite) TearDownSuite() {
 	ts.Assertions = require.New(ts.T())
 	ts.rpcClient.Close()
-<<<<<<< HEAD
-	// sleep for a while to allow the pollers to shutdown
-	// then assert that there are no lingering go routines
-	time.Sleep(1 * time.Minute)
-	// https://github.com/uber-go/cadence-client/issues/739
-	goleak.VerifyNoLeaks(ts.T(), goleak.IgnoreTopFunction("go.temporal.io/temporal/internal.(*coroutineState).initialYield"))
-=======
-
 	// allow the pollers to shut down, and ensure there are no goroutine leaks.
 	// this will wait for up to 1 minute for leaks to subside, but exit relatively quickly if possible.
 	max := time.After(time.Minute)
@@ -118,9 +110,8 @@
 			if last != nil {
 				ts.NoError(last)
 				return
-			} else {
-				ts.FailNow("leaks timed out but no error, should be impossible")
 			}
+			ts.FailNow("leaks timed out but no error, should be impossible")
 		case <-time.After(time.Second):
 			// https://github.com/uber-go/cadence-client/issues/739
 			last = goleak.FindLeaks(goleak.IgnoreTopFunction("go.uber.org/cadence/internal.(*coroutineState).initialYield"))
@@ -131,7 +122,6 @@
 			// else wait for another check or the timeout (which will record the latest error)
 		}
 	}
->>>>>>> 05e8471d
 }
 
 func (ts *IntegrationTestSuite) SetupTest() {
